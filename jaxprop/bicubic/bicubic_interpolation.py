import os
import pickle

import jax
import jax.numpy as jnp
import jaxprop.coolprop as jxp
import numpy as np

import equinox as eqx
import optimistix as optx

from tqdm import tqdm

from examples.bicubic_interpolation.demo_bisection import bisection_root_scalar

from ..coolprop import Fluid
# from .. import helpers_props as jxp



# -------------------------------------------------------------------------
# 
# FluidBicubic: main features and implementation choices
#
# - Encapsulated in an Equinox module: handles table generation, loading,
#   and interpolation, with static vs dynamic fields separated.
# 
# - Uses NumPy for table generation and JAX for interpolation (JIT, autodiff, vmap).
# 
# - Table management: loads from pickle if available, otherwise generates
#   and saves to ./fluid_tables/{fluid_name}_{Nh}x{Np}.pkl (default path).
# 
# - Grid: uniform in enthalpy and log(pressure), enabling direct index
#   lookup without search for p-h function calls
# 
# - Properties stored in a table dictionary with:
#     value   : property value
#     grad_h  : df/dh (finite diff, forward)
#     grad_p  : df/dp w.r.t actual P (not logP)
#     grad_ph : mixed derivative d2f/(dhdP)
#     coeffs  : 16 bicubic coefficients per grid cell
# 
# - Derivatives computed via small adaptive steps (eps_h, eps_p).
# 
# - Progress bar shown during table generation (tqdm).
# 
# - Bicubic coefficients computed in one vectorized step using the fixed
#   16x16 transformation matrix A_MAT.
# 
# - Interpolation:
#     * Input (h, p) mapped to fractional indices in (h, logP) space.
#     * Basis = outer product of x-powers and y-powers.
#     * Dot product with stored coefficients gives interpolated values.
# 
# - Vectorization: scalar interpolant wrapped in jax.vmap for batch queries;
#   h and p broadcast to common shape.
# 
# - get_props returns a FluidState object with all canonical properties
#   (NaN if unavailable).
# 
# - Error handling:
#     * Failed table points are NaNs (no errors are raised), success rate reported.
#     * Out-of-bounds queries currently clipped.
#
# TODOs / open points:
# - Explain why interpolated pressure is not exact but enthalpy is.
# - Consider support for other input pairs (e.g. P-T, ρ-h) via root-finding
#   or a more general 2D search.
# 
# -------------------------------------------------------------------------


class FluidBicubic(eqx.Module):
    """
    Fluid model using bicubic property interpolation on an enthalpy-pressure grid.

    Workflow:
      * On construction, attempts to load a precomputed table from disk.
      * If not found, generates the table with finite-difference derivatives,
        saves it to disk, and stores it in memory.
      * On `get_props`, performs bicubic interpolation at the requested state.

    Parameters
    ----------
    fluid_name : str
        Fluid identifier for CoolProp.
    backend : str
        CoolProp backend string.
    h_min, h_max : float
        Min/max enthalpy [J/kg].
    p_min, p_max : float
        Min/max pressure [Pa].
    N_h, N_p : int
        Number of grid points in h and p.
    table_name : str, optional
        Name of the table pickle file (default: "{fluid_name}_{N_h}x{N_p}").
    table_dir : str, optional
        Directory for saving/loading table pickle (default: "fluid_tables").
    identifier : str, optional
        Tag stored in the returned FluidState objects.

    Notes
    -----
    * Table generation uses forward finite differences for first and mixed
      derivatives with adaptive step size.
    * Currently supports only HmassP_INPUTS as input pair.
    """
    # Attributes
    fluid_name: str = eqx.field(static=True)
    backend: str = eqx.field(static=True)
    h_min: float = eqx.field(static=True)
    h_max: float = eqx.field(static=True)
    p_min: float = eqx.field(static=True)
    p_max: float = eqx.field(static=True)
    N_h: int = eqx.field(static=True)
    N_p: int = eqx.field(static=True)
    table_name: str = eqx.field(static=True)
    table_dir: str = eqx.field(static=True)
    table: dict = eqx.field(static=False)
    identifier: str = eqx.field(static=True)

    # New field: store batched interpolation function
    _batched_interp: callable = eqx.field(static=True)


    # ---------------------------
    # Constructor
    # ---------------------------
    def __init__(
        self,
        fluid_name: str,
        backend: str,
        h_min: float,
        h_max: float,
        p_min: float,
        p_max: float,
        N_h: int,
        N_p: int,
        identifier: str = None,
        table_name: str = None,
        table_dir: str = "fluid_tables",
    ):
        # Initialize variables
        self.fluid_name = fluid_name
        self.backend = backend
        self.h_min, self.h_max, self.N_h = h_min, h_max, N_h
        self.p_min, self.p_max, self.N_p = p_min, p_max, N_p
        self.identifier = identifier or fluid_name
        self.table_name = table_name or f"{fluid_name}_{N_h}x{N_p}"
        self.table_dir = table_dir

        # Create the table if it does not exist
        self.table = self._load_or_generate_table()
        self._batched_interp = jax.vmap(calculate_props, in_axes=(None, 0, 0, None))

    # ---------------------------
    # Table generation
    # ---------------------------
    def _load_or_generate_table(self):
        pkl_path = os.path.join(self.table_dir, f"{self.table_name}.pkl")

        if os.path.exists(pkl_path):
            with open(pkl_path, "rb") as f:
                table = pickle.load(f)
            print(f"Loaded property table from: {pkl_path}")
            return table

        print("No existing table found, generating new one...")
        return self._generate_property_table()

    def _generate_property_table(self):
        """Generate a property table on an enthalpy–pressure grid."""
        # fluid = Fluid(self.fluid_name, self.backend)
        fluid = jxp.FluidJAX(self.fluid_name, self.backend)
        h_vals = np.linspace(self.h_min, self.h_max, self.N_h)
        logPvals = np.linspace(np.log(self.p_min), np.log(self.p_max), self.N_p)

        delta_h = h_vals[1] - h_vals[0]
        delta_logP = logPvals[1] - logPvals[0]

        table = {
            "h_vals": h_vals,
            "p_vals": np.exp(logPvals),
            "metadata": dict(
                fluid=self.fluid_name,
                backend=self.backend,
                h_range=(self.h_min, self.h_max),
                p_range=(self.p_min, self.p_max),
                N_h=self.N_h,
                N_p=self.N_p,
            ),
        }

        for k in jxp.PROPERTIES_CANONICAL:
            table[k] = {
<<<<<<< HEAD
                "value": np.zeros((self.N_h, self.N_p)),
                "grad_h": np.zeros((self.N_h, self.N_p)),
                "grad_p": np.zeros((self.N_h, self.N_p)),
                "grad_logp": np.zeros((self.N_h, self.N_p)),
                "grad_ph": np.zeros((self.N_h, self.N_p)),
                "grad_logph": np.zeros((self.N_h, self.N_p)),
                "coeffs": np.zeros((self.N_h - 1, self.N_p - 1, 16)),
=======
                "value": np.empty((self.N_h, self.N_p)),
                "grad_h": np.empty((self.N_h, self.N_p)),
                "grad_p": np.empty((self.N_h, self.N_p)),
                "grad_ph": np.empty((self.N_h, self.N_p)),
                "coeffs": np.empty((self.N_h - 1, self.N_p - 1, 16)),
>>>>>>> f7cc357f
            }

        total_points = self.N_h * self.N_p
        success_count = 0
        os.makedirs(self.table_dir, exist_ok=True)

        with tqdm(
            total=total_points,
            desc="Generating property table",
            ascii=True,
            ncols=80,
            bar_format="{l_bar}{bar}|",
        ) as pbar:
            for i, h in enumerate(h_vals):
                for j, logP in enumerate(logPvals):
                    # TODO: Ask Simone about pressure spacing
                    p = np.exp(logP)
                    eps_h = max(1e-6 * abs(h), 1e-3 * delta_h)
                    eps_p = max(1e-6 * abs(p), 1e-3 * (np.exp(delta_logP) - 1.0) * p)

                    try:
                        f_0 = fluid.get_props(jxp.HmassP_INPUTS, h, p)
                        f_h = fluid.get_props(jxp.HmassP_INPUTS, h + eps_h, p)
                        f_p = fluid.get_props(jxp.HmassP_INPUTS, h, p + eps_p)
                        f_ph = fluid.get_props(jxp.HmassP_INPUTS, h + eps_h, p + eps_p)
                        success_count += 1
                    except Exception:
                        pass
                        # f_0 = np.nan
                        # f_h = np.nan
                        # f_p = np.nan
                        # f_ph = np.nan

                    for k in jxp.PROPERTIES_CANONICAL:
                        value = f_0[k]
                        grad_h = (f_h[k] - f_0[k]) / eps_h
                        grad_p = (f_p[k] - f_0[k]) / eps_p
                        grad_ph = (f_ph[k] - f_h[k] - f_p[k] + f_0[k]) / (eps_h * eps_p)
                        table[k]["value"][i, j] = value
                        table[k]["grad_h"][i, j] = grad_h
                        table[k]["grad_p"][i, j] = grad_p
                        table[k]["grad_logp"][i, j] = grad_p * p
                        table[k]["grad_ph"][i, j] = grad_ph
                        table[k]["grad_logph"][i, j] = grad_ph * p

                    pbar.update(1)

        # Compute coefficients after filling values and derivatives for all i,j
        for k in jxp.PROPERTIES_CANONICAL:
            if k in ["enthalpy", "pressure"]:
                continue

            table[k]["coeffs"] = compute_coefficients(
                value=table[k]["value"],
                grad_h=table[k]["grad_h"],
                grad_logp=table[k]["grad_logp"],
                grad_logph=table[k]["grad_logph"],
                delta_h=delta_h,
                delta_logP=delta_logP,
            )

        frac_success = success_count / total_points * 100
        print(
            f"Successfully evaluated {success_count}/{total_points} points "
            f"({frac_success:.2f} %)"
        )

        # Convert all lists to jnp arrays
        table["h_vals"] = jnp.array(table["h_vals"])
        table["p_vals"] = jnp.array(table["p_vals"])
        for k in jxp.PROPERTIES_CANONICAL:
            for sub in ["value", "grad_h", "grad_p", "grad_ph", "coeffs"]:
                table[k][sub] = jnp.array(table[k][sub])

        # save to pickle
        pkl_path = os.path.join(self.table_dir, f"{self.table_name}.pkl")
        with open(pkl_path, "wb") as f:
            pickle.dump(table, f)
        print(f"Saved property table to: {pkl_path}")

        return table


    # ---------------------------
    # Table interpolation
    # ---------------------------
    @eqx.filter_jit
    def get_props(self, input_pair: str, h, p) -> jxp.FluidState:
        """Return interpolated property state at (h, p).
        Supports scalar or broadcastable JAX arrays.
        Always returns arrays.
        """

        # Broadcast h and p to the same shape
        h_arr, p_arr = jnp.broadcast_arrays(h, p)

        # Vectorized version of the scalar interpolant
        props = self._batched_interp(input_pair, h_arr.ravel(), p_arr.ravel(), self.table)

        # Reshape back to broadcasted shape
        props = {k: v.reshape(h_arr.shape) for k, v in props.items()}

        return jxp.FluidState(
            fluid_name=self.fluid_name,
            identifier=self.identifier,
            **props,
        )


# TODO: it seems that having jax.lax.cond slows things a lot!
# A better aproach could be to do the mapping like in perect gas

# TODO Taken from perfect gas
# PROPERTY_CALCULATORS = {
#     jxp.PT_INPUTS: calculate_properties_PT,
#     jxp.HmassSmass_INPUTS: calculate_properties_hs,
#     jxp.HmassP_INPUTS: calculate_properties_hP,
#     jxp.PSmass_INPUTS: calculate_properties_Ps,
#     jxp.DmassHmass_INPUTS: calculate_properties_rhoh,
#     jxp.DmassP_INPUTS: calculate_properties_rhop,
# }

# def get_props(self, input_pair: str, x: float, y: float):
#     """Evaluate thermodynamic state for a perfect gas."""
#     props = PROPERTY_CALCULATORS[input_pair](x, y, self.constants)
#     return jxp.FluidState(
#         fluid_name=self.fluid_name,
#         identifier=self.identifier,
#         **props,
#     )
    
    # https://docs.kidger.site/optimistix/api/root_find/

# Unified entry point
# def calculate_props(input_pair, x, y, table):
#     # return interpolate_bicubic_hp(x, y, table)
#     return jax.lax.cond(
#         input_pair == jxp.HmassP_INPUTS,
#         lambda _: interpolate_bicubic_hp(x, y, table),
#         lambda _: interpolate_bicubic_xy(input_pair, x, y, table),
#         operand=None,
#     )

def calculate_props(input_pair, x, y, table):
    """Dispatches to the correct bicubic interpolation method based on input pair."""
    prop1, prop2 = jxp.INPUT_PAIR_MAP[input_pair]
    prop1 = jxp.ALIAS_TO_CANONICAL[prop1]
    prop2 = jxp.ALIAS_TO_CANONICAL[prop2]

    if prop1 == "enthalpy" and prop2 == "pressure":
        return interpolate_bicubic_hp(x, y, table)
    elif prop1 == "pressure" and prop2 == "enthalpy":
        return interpolate_bicubic_hp(y, x, table)
    elif prop1 == "enthalpy":
        return interpolate_bicubic_hx(x, y, input_pair, table)
    elif prop2 == "enthalpy":
        return interpolate_bicubic_hx(y, x, input_pair, table)
    elif prop2 == "pressure":
        return interpolate_bicubic_xP(x, y, input_pair, table)
    elif prop1 == "pressure":
        return interpolate_bicubic_xP(y, x, input_pair, table)
    else:
        raise NotImplementedError(f"Unsupported input pair: {input_pair} → ({prop1}, {prop2})")



# fmt: off
# Bicubic interpolation matrix [TODO provide reference in docs]
# https://en.wikipedia.org/wiki/Bicubic_interpolation
A_MAT = np.array([
    [+1.0, +0.0, +0.0, +0.0, +0.0, +0.0, +0.0, +0.0, +0.0, +0.0, +0.0, +0.0, +0.0, +0.0, +0.0, +0.0],
    [+0.0, +0.0, +0.0, +0.0, +1.0, +0.0, +0.0, +0.0, +0.0, +0.0, +0.0, +0.0, +0.0, +0.0, +0.0, +0.0],
    [-3.0, +3.0, +0.0, +0.0, -2.0, -1.0, +0.0, +0.0, +0.0, +0.0, +0.0, +0.0, +0.0, +0.0, +0.0, +0.0],
    [+2.0, -2.0, +0.0, +0.0, +1.0, +1.0, +0.0, +0.0, +0.0, +0.0, +0.0, +0.0, +0.0, +0.0, +0.0, +0.0],
    [+0.0, +0.0, +0.0, +0.0, +0.0, +0.0, +0.0, +0.0, +1.0, +0.0, +0.0, +0.0, +0.0, +0.0, +0.0, +0.0],
    [+0.0, +0.0, +0.0, +0.0, +0.0, +0.0, +0.0, +0.0, +0.0, +0.0, +0.0, +0.0, +1.0, +0.0, +0.0, +0.0],
    [+0.0, +0.0, +0.0, +0.0, +0.0, +0.0, +0.0, +0.0, -3.0, +3.0, +0.0, +0.0, -2.0, -1.0, +0.0, +0.0],
    [+0.0, +0.0, +0.0, +0.0, +0.0, +0.0, +0.0, +0.0, +2.0, -2.0, +0.0, +0.0, +1.0, +1.0, +0.0, +0.0],
    [-3.0, +0.0, +3.0, +0.0, +0.0, +0.0, +0.0, +0.0, -2.0, +0.0, -1.0, +0.0, +0.0, +0.0, +0.0, +0.0],
    [+0.0, +0.0, +0.0, +0.0, -3.0, +0.0, +3.0, +0.0, +0.0, +0.0, +0.0, +0.0, -2.0, +0.0, -1.0, +0.0],
    [+9.0, -9.0, -9.0, +9.0, +6.0, +3.0, -6.0, -3.0, +6.0, -6.0, +3.0, -3.0, +4.0, +2.0, +2.0, +1.0],
    [-6.0, +6.0, +6.0, -6.0, -3.0, -3.0, +3.0, +3.0, -4.0, +4.0, -2.0, +2.0, -2.0, -2.0, -1.0, -1.0],
    [+2.0, +0.0, -2.0, +0.0, +0.0, +0.0, +0.0, +0.0, +1.0, +0.0, +1.0, +0.0, +0.0, +0.0, +0.0, +0.0],
    [+0.0, +0.0, +0.0, +0.0, +2.0, +0.0, -2.0, +0.0, +0.0, +0.0, +0.0, +0.0, +1.0, +0.0, +1.0, +0.0],
    [-6.0, +6.0, +6.0, -6.0, -4.0, -2.0, +4.0, +2.0, -3.0, +3.0, -3.0, +3.0, -2.0, -1.0, -2.0, -1.0],
    [+4.0, -4.0, -4.0, +4.0, +2.0, +2.0, -2.0, -2.0, +2.0, -2.0, +2.0, -2.0, +1.0, +1.0, +1.0, +1.0],
], dtype=np.float64)
# fmt: on


def compute_coefficients(value, grad_h, grad_logp, grad_logph, delta_h, delta_logP):
    """
    Compute bicubic interpolation coefficients for one property on a uniform (h, logP) grid.

    Parameters
    ----------
    value : ndarray of shape (Nh, Np)
        Property values f(h, P) evaluated on the grid.
    grad_h : ndarray of shape (Nh, Np)
        Partial derivative with respect to enthalpy evaluated on the grid.
    grad_p : ndarray of shape (Nh, Np)
        Partial derivative with respect to pressure evaluated on the grid (with respect to P, not logP).
    grad_hp : ndarray of shape (Nh, Np)
        Mixed derivative with respect to enthalpy and pressure evaluated on the grid.
    delta_h : float
        Uniform grid spacing in h.
    delta_logP : float
        Uniform grid spacing in logP.

    Returns
    -------
    coeffs : ndarray of shape (Nh-1, Np-1, 16)
        Bicubic coefficients for each cell. The ordering is c[4*n + m],
        where m is the power of x (h-direction) and n is the power of y (logP-direction).
    """

    Nh, Np = value.shape
    coeffs = np.zeros((Nh, Np, 16), dtype=np.float64)
    # delta_logP = np.exp(delta_logP)  # TODO: what should be the delta_p used in this function?

    for i in range(Nh - 1):
        for j in range(Np - 1):
            # Assemble the 16 basis values for this cell
            xx = np.array(
                [
                    value[i, j],
                    value[i + 1, j],
                    value[i, j + 1],
                    value[i + 1, j + 1],
                    grad_h[i, j] * delta_h,
                    grad_h[i + 1, j] * delta_h,
                    grad_h[i, j + 1] * delta_h,
                    grad_h[i + 1, j + 1] * delta_h,
                    grad_logp[i, j] * delta_logP,
                    grad_logp[i + 1, j] * delta_logP,
                    grad_logp[i, j + 1] * delta_logP,
                    grad_logp[i + 1, j + 1] * delta_logP,
                    grad_logph[i, j] * delta_h * delta_logP,
                    grad_logph[i + 1, j] * delta_h * delta_logP,
                    grad_logph[i, j + 1] * delta_h * delta_logP,
                    grad_logph[i + 1, j + 1] * delta_h * delta_logP,
                ],
                dtype=np.float64,
            )

            # Dense matvec multiplication
            coeffs[i, j, :] = A_MAT @ xx

    return coeffs

    # # Alternative vectorized form with similar execution time
    # # Assemble the 16 basis values for each cell:
    # # [f00, f10, f01, f11, fx00, fx10, fx01, fx11,
    # #  fy00, fy10, fy01, fy11, fxy00, fxy10, fxy01, fxy11]
    # XX = np.stack(
    #     [
    #         value[:-1, :-1],
    #         value[1:, :-1],
    #         value[:-1, 1:],
    #         value[1:, 1:],
    #         grad_h[:-1, :-1] * delta_h,
    #         grad_h[1:, :-1] * delta_h,
    #         grad_h[:-1, 1:] * delta_h,
    #         grad_h[1:, 1:] * delta_h,
    #         grad_p[:-1, :-1] * delta_logP,
    #         grad_p[1:, :-1] * delta_logP,
    #         grad_p[:-1, 1:] * delta_logP,
    #         grad_p[1:, 1:] * delta_logP,
    #         grad_hp[:-1, :-1] * delta_h * delta_logP,
    #         grad_hp[1:, :-1] * delta_h * delta_logP,
    #         grad_hp[:-1, 1:] * delta_h * delta_logP,
    #         grad_hp[1:, 1:] * delta_h * delta_logP,
    #     ],
    #     axis=-1,
    # )

    # # Multiply by the fixed 16x16 matrix A_MAT to get coefficients
    # # einsum: 'ab,ijb->ija' → sum over b, output shape (Nh-1, Np-1, 16)
    # coeffs = np.einsum("ab,ijb->ija", A_MAT, XX)
    # return coeffs



def interpolate_bicubic_hp(h, p, table):
    """
    Bicubic interpolation for a single (h, p) query.

    Parameters
    ----------
    h : float
        Enthalpy [J/kg].
    p : float
        Pressure [Pa].
    table : dict
        Property table with fields "h_vals", "p_vals", and per-property coeffs.

    Returns
    -------
    dict
        Dictionary of interpolated property values at (h, p).
    """
             
    # Extract uniform enthalpy and pressure grids from table
    h_vals = table["h_vals"]          # (Nh,) enthalpy grid
    p_vals = table["p_vals"]          # (Np,) pressure grid
    logPvals = jnp.log(p_vals)       # work in logP for smoother interpolation

    Nh = h_vals.shape[0]
    Np = logPvals.shape[0]

    # Compute uniform grid spacing
    h_min, h_max = h_vals[0], h_vals[-1]
    logPmin, logPmax = logPvals[0], logPvals[-1]
    # delta_h = (h_max - h_min) / (Nh - 1)
    # delta_logP = (logPmax - logPmin) / (Np - 1)
    delta_h = h_vals[1] - h_vals[0]
    delta_logP = logPvals[1] - logPvals[0]


    # Convert query point (h, logP) into continuous indices in grid space
    ii = ((h - h_min) / (h_max - h_min) * (Nh - 1))
    jj = ((jnp.log(p) - logPmin) / (logPmax - logPmin) * (Np - 1))

    # Clamp values to prevent extrapolation
    # Select lower-left cell index, clamped to table bounds
    # TODO: Decide and implement extrapolation behavior
    i = jnp.clip(jnp.floor(ii).astype(int), 0, Nh - 2)
    j = jnp.clip(jnp.floor(jj).astype(int), 0, Np - 2)

    # Compute fractional coordinates inside the cell
    x = ii - i   # [0,1) in enthalpy direction
    y = jj - j   # [0,1) in logP direction

    # Build cubic basis vectors in both directions
    xm = jnp.array([1.0, x, x*x, x*x*x])   # powers of x
    ym = jnp.array([1.0, y, y*y, y*y*y])   # powers of y

    # Outer product flattened into (16,) basis vector
    # Ordering: basis[4*n + m] = x^m * y^n
    basis = jnp.kron(ym, xm)

    # Evaluate bicubic polynomial for each property
    props = {
        name: jnp.dot(table[name]["coeffs"][i, j], basis)
        for name in jxp.PROPERTIES_CANONICAL
    }

    # TODO separate basic thermodynamic propoerties from derived ones. DO the jax.grad for derivative properties

    return jxp.FluidState(**props)


# TODO Split into 2 functions

# def interpolate_bicubic_xy(input_pair, val1, val2, table, coarse_step=1, scale=1.0):
#     """
#     Invert the bicubic interpolant for a given input pair.
#     Finds (h, p) such that interpolate_bicubic_hp(h, p, table)
#     matches the target values.

#     Parameters
#     ----------
#     input_pair : int
#         Identifier for the input pair (e.g. jxp.HmassSmass_INPUTS).
#     val1, val2 : float
#         Target values for the two properties.
#     table : dict
#         Property table with bicubic coefficients and node values.
#     coarse_step : int, optional
#         Step for coarse grid scan (default: 5).
#     scale : float, optional
#         Scaling factor for optimization variables (default: 1).
#         Both h and p are mapped into [0, scale].

#     Returns
#     -------
#     dict
#         Interpolated fluid properties at the recovered (h, p).
#     """
#     # TODO: Fix this function as it does not have a reliable convergence behavior
#     # The initial step with a Newton solver is too aggresive and crashes the problem
#     # Should we change to a different solution strategy in 1D for more reliable convergence?

#     # Map input_pair to property names
#     prop1, prop2 = jxp.INPUT_PAIR_MAP[input_pair]
#     prop1 = jxp.ALIAS_TO_CANONICAL[prop1]
#     prop2 = jxp.ALIAS_TO_CANONICAL[prop2]

#     # axis limits
#     h_axis = table["h_vals"]          # (Nh,)
#     p_axis = table["p_vals"]          # (Np,)
#     h_min, h_max = h_axis[0], h_axis[-1]
#     p_min, p_max = p_axis[0], p_axis[-1]

#     # transforms
#     def to_scaled(h, p):
#         h_scaled = (h - h_min) / (h_max - h_min) * scale
#         p_scaled = (p - p_min) / (p_max - p_min) * scale
#         return h_scaled, p_scaled

#     def from_scaled(h_scaled, p_scaled):
#         h = (h_scaled / scale) * (h_max - h_min) + h_min
#         p = (p_scaled / scale) * (p_max - p_min) + p_min
#         return h, p

#     # --- coarse grid scan for initial guess ---
#     H_field = table["enthalpy"]["value"][::coarse_step, ::coarse_step]
#     P_field = table["pressure"]["value"][::coarse_step, ::coarse_step]
#     prop1_field = table[prop1]["value"][::coarse_step, ::coarse_step]
#     prop2_field = table[prop2]["value"][::coarse_step, ::coarse_step]

#     # scale by property ranges for consistency
#     rng1 = jnp.maximum(table[prop1]["value"].ptp(), 1.0)
#     rng2 = jnp.maximum(table[prop2]["value"].ptp(), 1.0)
#     errs = ((prop1_field - val1)/rng1)**2 + ((prop2_field - val2)/rng2)**2

#     idx = jnp.argmin(errs)
#     i, j = jnp.unravel_index(idx, errs.shape)
#     h0_node, p0_node = H_field[i, j], P_field[i, j]
#     x0 = jnp.array(to_scaled(h0_node, p0_node))

#     # --- residual in unit variables ---
#     def residual(x, _):
#         h, p = from_scaled(*x)
#         props = interpolate_bicubic_hp(h, p, table)

#         r1 = (props[prop1] - val1) / rng1
#         r2 = (props[prop2] - val2) / rng2
#         r = jnp.array([r1, r2])

#         jax.debug.print(
#             "residual(h={:.6e}, p={:.6e})\n"
#             "  {p1}: props={:.6e}, target={:.6e}, normdiff={:.3e}\n"
#             "  {p2}: props={:.6e}, target={:.6e}, normdiff={:.3e}",
#             h, p,
#             props[prop1], val1, r1,
#             props[prop2], val2, r2,
#             p1=prop1, p2=prop2
#         )
#         # return jnp.linalg.norm(r)
#         return r

#     # BFGS least-squares solver
#     # TODO: this does not work well for Newton solver. Investigate why
#     solver = optx.BFGS(rtol=1e-8, atol=1e-8)
#     sol = optx.least_squares(residual, solver, x0, throw=True)

#     # solver = optx.Newton(rtol=1e-8, atol=1e-8)
#     # sol = optx.root_find(residual, solver, x0, throw=True)

#     h_scaled, p_scaled = sol.value
#     h, p = from_scaled(h_scaled, p_scaled)
#     return interpolate_bicubic_hp(h, p, table)

def interpolate_bicubic_hx(h, x_val, input_pair, table):
    max_iter = 100
    tol = 1e-8
    prop1, prop2 = jxp.INPUT_PAIR_MAP[input_pair]
    x_prop = prop1 if prop2 == "enthalpy" else prop2
    x_prop = jxp.ALIAS_TO_CANONICAL[x_prop]

    p_min = table["p_vals"][0]
    p_max = table["p_vals"][-1]
    p_init = p_min

    def residual(P, _):
        h_ = h if h.ndim == 0 else h[0]
        P_ = P if P.ndim == 0 else P[0]
        props = interpolate_bicubic_hp(h_, P_, table)
        print(props[x_prop] , x_val)
        return props[x_prop] - x_val
    
    for it in range(max_iter):
            P_mid = 0.5*(P_min + P_max)
            f_mid = residual(P_mid)
            if abs(f_mid) < tol:
                return interpolate_bicubic_hp(h, P_mid, table)
            f_lo = residual(P_min)
            if f_lo * f_mid < 0:
                P_max = P_mid
            else:
                P_min = P_mid
    raise RuntimeError(f"[hx] Bisection failed for h={h}, {x_prop}={x_target}")
    
    # Optional: precheck root bracketing
    # f_lo = residual(p_min)
    # f_hi = residual(p_max)
    # if f_lo * f_hi > 0:
    #     raise ValueError(
    #         f"[hx] Bisection error: residual does not change sign "
    #         f"over [p_min={p_min}, p_max={p_max}]. "
    #         f"f(p_min)={f_lo}, f(p_max)={f_hi}"
    #     )

    # Use a scalar root finder (brentq, newton, or jax-based)
    # result = optx.root_find(residual, optx.Bisection(rtol=1e-6, atol=1e-8, expand_if_necessary=False), y0=jnp.array(p_init), options={"lower": p_min, "upper": p_max},)
    # result = optx.root_find(residual, optx.Newton(rtol=1e-6, atol=1e-8), y0=jnp.array(p_init),)
    # result = optx.root_find(residual, optx.BFGS(rtol=1e-6, atol=1e-8), y0=jnp.array(p_init),)

    # result = bisection_root_scalar(residual, p_min, p_max)
    # p_sol = result.value
    # p_sol = result

    # return interpolate_bicubic_hp(h, p_sol, table)

def interpolate_bicubic_xP(x_val, P, input_pair, table):
    max_iter = 100
    tol = 1e-8
    prop1, prop2 = jxp.INPUT_PAIR_MAP[input_pair]
    x_prop = prop1 if prop2 == "pressure" else prop2
    x_prop = jxp.ALIAS_TO_CANONICAL[x_prop]

    h_min = table["h_vals"][0]
    h_max = table["h_vals"][-1]
    h_init = h_min

    # def residual(h, _):
    #     props = interpolate_bicubic_hp(h.item(), P.item(), table)
    #     return props[x_prop] - x_val
    
    def residual(h, _):
        h_ = h if h.ndim == 0 else h[0]
        P_ = P if P.ndim == 0 else P[0]
        props = interpolate_bicubic_hp(h_, P_, table)
        return props[x_prop] - x_val
    
    for it in range(max_iter):
            h_mid = 0.5*(h_min + h_max)
            f_mid = residual(h_mid)
            if abs(f_mid) < tol:
                return interpolate_bicubic_hp(h_mid, P, table)
            f_lo = residual(h_lo)
            if f_lo * f_mid < 0:
                h_max = h_mid
            else:
                h_min = h_mid
    raise RuntimeError(f"[xP] Bisection failed for P={P}, {x_prop}={x_target}")
    
    # Optional: precheck root bracketing
    # f_lo = residual(h_min)
    # f_hi = residual(h_max)

    # if f_lo * f_hi > 0:
    #     raise ValueError(
    #         f"[hx] Bisection error: residual does not change sign "
    #         f"over [p_min={h_min}, p_max={h_max}]. "
    #         f"f(p_min)={f_lo}, f(p_max)={f_hi}"
    #     )

    # result = optx.root_find(residual, optx.Bisection(rtol=1e-6, atol=1e-8, expand_if_necessary=False), y0=jnp.array(h_init), options={"lower": h_min, "upper": h_max},)
    # result = optx.root_find(residual, optx.Newton(rtol=1e-6, atol=1e-8), y0=jnp.array(h_init))
    # result = optx.root_find(residual, optx.BFGS(rtol=1e-6, atol=1e-8), y0=jnp.array(h_init),)

    # result = bisection_root_scalar(residual, h_min, h_max)
    # h_sol = result.value
    # h_sol = result

    # return interpolate_bicubic_hp(h_sol, P, table)



# # @jax.jit
# def inverse_interpolant_scalar_hD(h, D):
#     # Find the real(float) index
#     ii = (h - hmin) / (hmax - hmin) * (N - 1)
#     # The integer part is the cell index
#     i = ii.astype(int)
#     # The remainder (for numerical stability better to use the difference)
#     # is instead the position within our interpolation cell.
#     x = ii - i
#     # find interval that contains the solution
#     xth = jnp.ones_like(h)  # initialize x to the 0th power
#     # First we compute the nodal values, that is the values of D(h,P) where
#     # h is the actual enthalpy and P are grid values.
#     # TODO: instead of computing all the nodal values and then use sortedsearch
#     # to find the correct interval, we could do a binary search. This would
#     # constraint M to be a power of 2.
#     # Possible example (to be refined) to compute the node. Start with the node
#     # corresponding to j=M/2, then compute new index j=j+M/4*(2*(Dj>D)-1)
#     # then j=j+M/8*(2*(Dj>D)-1) and so on ...
#     # after log2(M) iteration we converged to the index j.
#     D_nodal = jnp.zeros(M)
#     for m in range(4):
#         D_nodal += bicubic_coefficients[i, :, m] * xth
#         xth = xth * x
#     # We search more efficiently in which interval we have the solution
#     # if we assume a sorted vector.
#     # TODO: This assumes that P has a monotonic trend with respect to D
#     # at fixed h. This causes some problems and needs further investigation
#     if iD == cp.iSmass:
#         j = jax.numpy.searchsorted(-D_nodal, -D).astype(int) - 1
#     else:
#         j = jax.numpy.searchsorted(D_nodal, D).astype(int) - 1

#     # After we are in the unit square, that is for known i and j
#     # compute 1D cubic coefficients (as complex numbers to avoid promotion)
#     # Each coefficient is bj=sum(aij*x**i)
#     # Leading to the equation D=b0 + b1*y + b2*y**2 + b3*y**3
#     xth = jnp.ones_like(h)
#     b0 = jnp.zeros_like(h, dtype=complex128)
#     b1 = jnp.zeros_like(h, dtype=complex128)
#     b2 = jnp.zeros_like(h, dtype=complex128)
#     b3 = jnp.zeros_like(h, dtype=complex128)
#     for m in range(4):
#         b0 += bicubic_coefficients[i, j, 4 * 0 + m] * xth
#         b1 += bicubic_coefficients[i, j, 4 * 1 + m] * xth
#         b2 += bicubic_coefficients[i, j, 4 * 2 + m] * xth
#         b3 += bicubic_coefficients[i, j, 4 * 3 + m] * xth
#         xth = xth * x
#     # solve cubic equation - all three solutions
#     # TODO: if necessary, add solution for degenerate (quadratic and linear)
#     # For more information:https://en.wikipedia.org/wiki/Cubic_equation#General_cubic_formula
#     D0 = b2 * b2 - 3 * b3 * b1
#     D1 = 2 * b2 * b2 * b2 - 9 * b3 * b2 * b1 + 27 * b3 * b3 * (b0 - D)
#     C = ((D1 + (D1 * D1 - 4 * D0 * D0 * D0) ** 0.5) / 2) ** (1 / 3)
#     D0C = jax.lax.select(C == (0 + 0j), 0 + 0j, D0 / C)
#     z = jnp.array([1, -0.5 + 0.8660254037844386j, -0.5 - 0.8660254037844386j])
#     y = -1 / (3 * b3) * (b2 + C * z + D0C / z)
#     # To find our solution we have two criteria:
#     #   -0 imaginary part
#     #   -real part between 0 and 1, that are the bounds of our cell
#     # We define a "badness" as the deviation from these critera, and pick the
#     # solution with the lowest badness
#     badness = jax.nn.relu(4 * (jnp.real(y) - 0.5) ** 2 - 1) + jnp.imag(y) ** 2
#     yreal = jnp.real(y[jnp.argmin(badness)])
#     jj = j + yreal
#     L = Lmin + jj * (Lmax - Lmin) / (M - 1)
#     P = jnp.exp(L)
#     return P


# # @jax.jit
# def inverse_interpolant_scalar_DP(D, P):
#     # Convert pressure to log space
#     L = jnp.log(P)

#     # Compute index along pressure grid
#     jj = (L - Lmin) / (Lmax - Lmin) * (M - 1)
#     j = jj.astype(int)
#     y = jj - j  # fractional position in pressure direction

#     # Compute nodal D(h) values at fixed pressure (we'll search h index now)
#     yth = jnp.ones_like(D)
#     D_nodal = jnp.zeros(N)
#     for m in range(4):
#         D_nodal += bicubic_coefficients[:, j, m] * yth
#         yth = yth * y

#     # Search h-direction to find which cell to use
#     if iD == cp.iSmass:
#         i = jnp.searchsorted(-D_nodal, -D).astype(int) - 1
#     else:
#         i = jnp.searchsorted(D_nodal, D).astype(int) - 1

#     # Now build 1D cubic in x (h-direction) at fixed j
#     yth = jnp.ones_like(D)
#     b0 = jnp.zeros_like(D, dtype=complex128)
#     b1 = jnp.zeros_like(D, dtype=complex128)
#     b2 = jnp.zeros_like(D, dtype=complex128)
#     b3 = jnp.zeros_like(D, dtype=complex128)
#     for m in range(4):
#         b0 += bicubic_coefficients[i, j, m + 4 * 0] * yth
#         b1 += bicubic_coefficients[i, j, m + 4 * 1] * yth
#         b2 += bicubic_coefficients[i, j, m + 4 * 2] * yth
#         b3 += bicubic_coefficients[i, j, m + 4 * 3] * yth
#         yth = yth * y

#     # Solve cubic: D = b0 + b1*x + b2*x^2 + b3*x^3
#     D0 = b2 * b2 - 3 * b3 * b1
#     D1 = 2 * b2**3 - 9 * b3 * b2 * b1 + 27 * b3**2 * (b0 - D)
#     C = ((D1 + jnp.sqrt(D1**2 - 4 * D0**3)) / 2) ** (1 / 3)
#     D0C = jax.lax.select(C == 0, 0 + 0j, D0 / C)
#     z = jnp.array([1, -0.5 + 0.8660254037844386j, -0.5 - 0.8660254037844386j])
#     x = -1 / (3 * b3) * (b2 + C * z + D0C / z)

#     # Pick root with lowest badness
#     badness = jax.nn.relu(4 * (jnp.real(x) - 0.5) ** 2 - 1) + jnp.imag(x) ** 2
#     xreal = jnp.real(x[jnp.argmin(badness)])

#     # Final result: compute h from i + x
#     ii = i + xreal
#     h = hmin + ii * (hmax - hmin) / (N - 1)
#     return h<|MERGE_RESOLUTION|>--- conflicted
+++ resolved
@@ -193,21 +193,13 @@
 
         for k in jxp.PROPERTIES_CANONICAL:
             table[k] = {
-<<<<<<< HEAD
-                "value": np.zeros((self.N_h, self.N_p)),
-                "grad_h": np.zeros((self.N_h, self.N_p)),
-                "grad_p": np.zeros((self.N_h, self.N_p)),
-                "grad_logp": np.zeros((self.N_h, self.N_p)),
-                "grad_ph": np.zeros((self.N_h, self.N_p)),
-                "grad_logph": np.zeros((self.N_h, self.N_p)),
-                "coeffs": np.zeros((self.N_h - 1, self.N_p - 1, 16)),
-=======
                 "value": np.empty((self.N_h, self.N_p)),
                 "grad_h": np.empty((self.N_h, self.N_p)),
                 "grad_p": np.empty((self.N_h, self.N_p)),
+                "grad_logp": np.zeros((self.N_h, self.N_p)),
                 "grad_ph": np.empty((self.N_h, self.N_p)),
+                "grad_logph": np.zeros((self.N_h, self.N_p)),
                 "coeffs": np.empty((self.N_h - 1, self.N_p - 1, 16)),
->>>>>>> f7cc357f
             }
 
         total_points = self.N_h * self.N_p
