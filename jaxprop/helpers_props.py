import CoolProp.CoolProp as CP
import jax.numpy as jnp
import equinox as eqx
from dataclasses import fields

# Universal molar gas constant
GAS_CONSTANT = 8.3144598


class FluidState(eqx.Module):
    # --- metadata
    fluid_name: str = eqx.field(static=True, default=None)
    identifier: str = eqx.field(static=True, default=None)

    # --- basic thermodynamic properties
    pressure: jnp.ndarray = jnp.nan
    temperature: jnp.ndarray = jnp.nan
    density: jnp.ndarray = jnp.nan
    enthalpy: jnp.ndarray = jnp.nan
    entropy: jnp.ndarray = jnp.nan
    internal_energy: jnp.ndarray = jnp.nan
    compressibility_factor: jnp.ndarray = jnp.nan

    # --- thermodynamic properties involving derivatives
    isobaric_heat_capacity: jnp.ndarray = jnp.nan
    isochoric_heat_capacity: jnp.ndarray = jnp.nan
    heat_capacity_ratio: jnp.ndarray = jnp.nan
    speed_of_sound: jnp.ndarray = jnp.nan
    isothermal_compressibility: jnp.ndarray = jnp.nan
    isentropic_compressibility: jnp.ndarray = jnp.nan
    isothermal_bulk_modulus: jnp.ndarray = jnp.nan
    isentropic_bulk_modulus: jnp.ndarray = jnp.nan
    isobaric_expansion_coefficient: jnp.ndarray = jnp.nan
    isothermal_joule_thomson: jnp.ndarray = jnp.nan
    joule_thomson: jnp.ndarray = jnp.nan
    gruneisen: jnp.ndarray = jnp.nan

    # --- transport properties
    viscosity: jnp.ndarray = jnp.nan
    conductivity: jnp.ndarray = jnp.nan

    # --- two-phase properties
    is_two_phase: jnp.ndarray = jnp.nan
    quality_mass: jnp.ndarray = jnp.nan
    quality_volume: jnp.ndarray = jnp.nan
    surface_tension: jnp.ndarray = jnp.nan
    subcooling: jnp.ndarray = jnp.nan
    superheating: jnp.ndarray = jnp.nan
    pressure_saturation: jnp.ndarray = jnp.nan
    temperature_saturation: jnp.ndarray = jnp.nan
    supersaturation_degree: jnp.ndarray = jnp.nan
    supersaturation_ratio: jnp.ndarray = jnp.nan

    # --- Access helpers
    def __getitem__(self, key: str):
        """Allow dictionary-style access via canonical or alias name"""
        # Metadata keys: passthrough
        if key in ("fluid_name", "identifier"):
            return getattr(self, key)

        # Canonical / alias keys
        if key in ALIAS_TO_CANONICAL:
            return getattr(self, ALIAS_TO_CANONICAL[key])

        raise KeyError(f"Unknown property alias: {key}")

    def __getattr__(self, key: str):
        """Allow attribute-style access via alias names"""
        if key in ALIAS_TO_CANONICAL:
            return getattr(self, ALIAS_TO_CANONICAL[key])
        raise AttributeError(f"'FluidState' object has no attribute '{key}'")

    def __repr__(self) -> str:
        """Readable string representation with scalars if possible"""
        lines = []
        for name, val in self.__dict__.items():
            if val is None:
                continue
            try:
                val = jnp.array(val).item()
            except Exception:
                pass
            lines.append(f"  {name}={val}")
        return "FluidState(\n" + ",\n".join(lines) + "\n)"

    def to_dict(self, include_aliases: bool = False):
        """Return dict of numeric properties, with optional aliases."""
        skip = {"fluid_name", "identifier"}
        out = {
            k: jnp.asarray(v) for k, v in self.__dict__.items() if v is not None and k not in skip
        }

        if include_aliases:
            for canonical, aliases in PROPERTY_ALIASES.items():
                if canonical in out:
                    for alias in aliases:
                        # Avoid overwriting if alias == canonical
                        if alias not in out:
                            out[alias] = out[canonical]
        return out

    def keys(self):
        """Dict-style iteration"""
        return self.to_dict().keys()

    def values(self):
        """Dict-style iteration"""
        return self.to_dict().values()

    def items(self):
        """Dict-style iteration"""
        return self.to_dict().items()

    @classmethod
    def stack(cls, states: list["FluidState"]) -> "FluidState":
        """Combine a list of FluidState into a batched FluidState (values stacked into arrays)."""
        if not states:
            raise ValueError("No states provided to stack")

        # Check consistency of metadata
        fluid_name = states[0].fluid_name
        identifier = states[0].identifier
        for s in states[1:]:
            if s.fluid_name != fluid_name or s.identifier != identifier:
                raise ValueError(
                    "All FluidState objects must have the same fluid_name and identifier"
                )

        # Collect stacked properties
        data = {}
        for field in states[0].__dict__.keys():
            if field in ("fluid_name", "identifier"):
                continue

            values = [getattr(s, field) for s in states]
            if all(v is None for v in values):
                data[field] = jnp.nan
            else:
                # Convert scalars to arrays before stacking
                arrs = [
                    jnp.atleast_1d(v) if v is not None else jnp.array([jnp.nan])
                    for v in values
                ]
                data[field] = jnp.stack(arrs).squeeze()

        return cls(fluid_name=fluid_name, identifier=identifier, **data)


PROPERTY_ALIASES = {
    # --- metadata
    # "fluid_name": [],
    # "identifier": [],
    # --- basic thermodynamic properties
    "pressure": ["p", "P"],
    "temperature": ["T"],
<<<<<<< HEAD
    "density": ["rho", "d", "rhomass", "dmass", "density", "D"],
    "enthalpy": ["h", "hmass", "enthalpy", "H"],
    "entropy": ["s", "smass", "entropy", "S"],
    "internal_energy": ["u", "umass", "energy", "internal_energy"],
=======
    "density": ["rho", "d", "rhomass", "dmass", "density"],  # add "D" when fixing nozzle overwrite
    "enthalpy": ["h", "hmass", "enthalpy", "H"],
    "entropy": ["s", "smass", "entropy"],
    "internal_energy": ["e", "u", "umass", "energy", "internal_energy"],
>>>>>>> f7cc357f
    # --- heat capacities & ratios
    "isobaric_heat_capacity": ["cp", "cpmass"],
    "isochoric_heat_capacity": ["cv", "cvmass"],
    "heat_capacity_ratio": ["gamma", "kappa"],
    # --- compressibility & bulk moduli
    "compressibility_factor": ["Z", "compressibility_factor"],
    "isothermal_compressibility": ["kappa_T"],
    "isentropic_compressibility": ["kappa_s"],
    "isothermal_bulk_modulus": ["K_T"],
    "isentropic_bulk_modulus": ["K_s"],
    # --- transport & misc
    "speed_of_sound": ["a", "speed_sound"],
    "viscosity": ["mu"],
    "conductivity": ["k"],
    "gruneisen": ["gruneisen", "G"],
    # --- expansion & JT effects
    "isobaric_expansion_coefficient": ["alpha_p"],
    "isothermal_joule_thomson": ["mu_T"],
    "joule_thomson": ["mu_JT"],
    # --- two-phase
    "is_two_phase": [],
    "quality_mass": ["vapor_quality", "Q", "q"],  # add "x" when fixing nozzle overwrite
    "quality_volume": ["void_fraction", "alpha"],
    "surface_tension": ["sigma"],
    "pressure_saturation": [],
    "temperature_saturation": [],
    "supersaturation_degree": [],
    "supersaturation_ratio": [],
    "subcooling": [],
    "superheating": [],
}


# flat lookup alias -> canonical
ALIAS_TO_CANONICAL = {}
for canonical, aliases in PROPERTY_ALIASES.items():
    for alias in aliases:
        if alias in ALIAS_TO_CANONICAL:
            raise ValueError(f"Alias {alias} defined for multiple properties")
        ALIAS_TO_CANONICAL[alias] = canonical
    # also allow canonical name itself
    ALIAS_TO_CANONICAL[canonical] = canonical


SKIP_FIELDS = {"fluid_name", "identifier"}
PROPERTIES_CANONICAL = [
    f.name for f in fields(FluidState) if f.name not in SKIP_FIELDS
]

missing_in_aliases = PROPERTIES_CANONICAL - PROPERTY_ALIASES.keys()
extra_in_aliases = PROPERTY_ALIASES.keys() - PROPERTIES_CANONICAL

if missing_in_aliases or extra_in_aliases:
    raise ValueError(
        f"Inconsistent property mapping.\n"
        f"Missing in aliases: {missing_in_aliases}\n"
        f"Extra in aliases: {extra_in_aliases}"
    )


LABEL_MAPPING = {
    "density": "Density (kg/m$^3$)",
    "viscosity": "Viscosity (Pa·s)",
    "speed_sound": "Speed of sound (m/s)",
    "void_fraction": "Void fraction",
    "vapor_quality": "Vapor quality",
    "p": "Pressure (Pa)",
    "s": "Entropy (J/kg/K)",
    "T": "Temperature (K)",
    "h": "Enthalpy (J/kg)",
    "pressure": "Pressure (Pa)",
    "entropy": "Entropy (J/kg/K)",
    "temperature": "Temperature (K)",
    "enthalpy": "Enthalpy (J/kg)",
    "rho": r"Density (kg/m$^3$)",
}

# Dynamically add INPUTS fields to the module
# for attr in dir(CP):
#     if attr.endswith('_INPUTS'):
#         globals()[attr] = getattr(CP, attr)

# Statically add phase indices to the module (IDE autocomplete)
iphase_critical_point = CP.iphase_critical_point
iphase_gas = CP.iphase_gas
iphase_liquid = CP.iphase_liquid
iphase_not_imposed = CP.iphase_not_imposed
iphase_supercritical = CP.iphase_supercritical
iphase_supercritical_gas = CP.iphase_supercritical_gas
iphase_supercritical_liquid = CP.iphase_supercritical_liquid
iphase_twophase = CP.iphase_twophase
iphase_unknown = CP.iphase_unknown

# Statically add INPUT fields to the module (IDE autocomplete)
QT_INPUTS = CP.QT_INPUTS
PQ_INPUTS = CP.PQ_INPUTS
QSmolar_INPUTS = CP.QSmolar_INPUTS
QSmass_INPUTS = CP.QSmass_INPUTS
HmolarQ_INPUTS = CP.HmolarQ_INPUTS
HmassQ_INPUTS = CP.HmassQ_INPUTS
DmolarQ_INPUTS = CP.DmolarQ_INPUTS
DmassQ_INPUTS = CP.DmassQ_INPUTS
PT_INPUTS = CP.PT_INPUTS
DmassT_INPUTS = CP.DmassT_INPUTS
DmolarT_INPUTS = CP.DmolarT_INPUTS
HmolarT_INPUTS = CP.HmolarT_INPUTS
HmassT_INPUTS = CP.HmassT_INPUTS
SmolarT_INPUTS = CP.SmolarT_INPUTS
SmassT_INPUTS = CP.SmassT_INPUTS
TUmolar_INPUTS = CP.TUmolar_INPUTS
TUmass_INPUTS = CP.TUmass_INPUTS
DmassP_INPUTS = CP.DmassP_INPUTS
DmolarP_INPUTS = CP.DmolarP_INPUTS
HmassP_INPUTS = CP.HmassP_INPUTS
HmolarP_INPUTS = CP.HmolarP_INPUTS
PSmass_INPUTS = CP.PSmass_INPUTS
PSmolar_INPUTS = CP.PSmolar_INPUTS
PUmass_INPUTS = CP.PUmass_INPUTS
PUmolar_INPUTS = CP.PUmolar_INPUTS
HmassSmass_INPUTS = CP.HmassSmass_INPUTS
HmolarSmolar_INPUTS = CP.HmolarSmolar_INPUTS
SmassUmass_INPUTS = CP.SmassUmass_INPUTS
SmolarUmolar_INPUTS = CP.SmolarUmolar_INPUTS
DmassHmass_INPUTS = CP.DmassHmass_INPUTS
DmolarHmolar_INPUTS = CP.DmolarHmolar_INPUTS
DmassSmass_INPUTS = CP.DmassSmass_INPUTS
DmolarSmolar_INPUTS = CP.DmolarSmolar_INPUTS
DmassUmass_INPUTS = CP.DmassUmass_INPUTS
DmolarUmolar_INPUTS = CP.DmolarUmolar_INPUTS


# Convert each input key to a tuple of FluidState variable names
# Capitalized names that should not be lowercased
preserve_case = {"T", "Q"}


def extract_vars(name):
    base = name.replace("_INPUTS", "")
    parts = []
    current = base[0]
    for c in base[1:]:
        if c.isupper():
            parts.append(current)
            current = c
        else:
            current += c
    parts.append(current)
    return tuple(p if p in preserve_case else p.lower() for p in parts)


# Define dictionary with dynamically generated fields
PHASE_INDEX = {attr: getattr(CP, attr) for attr in dir(CP) if attr.startswith("iphase")}
INPUT_PAIRS = {attr: getattr(CP, attr) for attr in dir(CP) if attr.endswith("_INPUTS")}
INPUT_TYPE_MAP = {v: k for k, v in sorted(INPUT_PAIRS.items(), key=lambda x: x[1])}
INPUT_PAIR_MAP = {k: extract_vars(v) for k, v in INPUT_TYPE_MAP.items()}


def _generate_coolprop_input_table():
    """Create table of input pairs as string to be copy-pasted in Sphinx documentation"""
    inputs_table = ".. list-table:: CoolProp input mappings\n"
    inputs_table += "   :widths: 50 30\n"
    inputs_table += "   :header-rows: 1\n\n"
    inputs_table += "   * - Input pair name\n"
    inputs_table += "     - Input pair mapping\n"
    for name, value in INPUT_PAIRS:
        inputs_table += f"   * - {name}\n"
        inputs_table += f"     - {value}\n"

    return inputs_table<|MERGE_RESOLUTION|>--- conflicted
+++ resolved
@@ -153,17 +153,10 @@
     # --- basic thermodynamic properties
     "pressure": ["p", "P"],
     "temperature": ["T"],
-<<<<<<< HEAD
-    "density": ["rho", "d", "rhomass", "dmass", "density", "D"],
-    "enthalpy": ["h", "hmass", "enthalpy", "H"],
-    "entropy": ["s", "smass", "entropy", "S"],
-    "internal_energy": ["u", "umass", "energy", "internal_energy"],
-=======
     "density": ["rho", "d", "rhomass", "dmass", "density"],  # add "D" when fixing nozzle overwrite
     "enthalpy": ["h", "hmass", "enthalpy", "H"],
     "entropy": ["s", "smass", "entropy"],
-    "internal_energy": ["e", "u", "umass", "energy", "internal_energy"],
->>>>>>> f7cc357f
+    "internal_energy": ["u", "umass", "energy", "internal_energy"],
     # --- heat capacities & ratios
     "isobaric_heat_capacity": ["cp", "cpmass"],
     "isochoric_heat_capacity": ["cv", "cvmass"],
