import CoolProp.CoolProp as CP
import jax.numpy as jnp
import equinox as eqx
from dataclasses import fields

# Universal molar gas constant
GAS_CONSTANT = 8.3144598

# -------------------------------------------------------------------- #
# Add CoolProp constants to the module namespace
# -------------------------------------------------------------------- #

# Dynamically add INPUTS fields to the module
# for attr in dir(CP):
#     if attr.endswith('_INPUTS'):
#         globals()[attr] = getattr(CP, attr)

# Statically add phase indices to the module (IDE autocomplete)
iphase_critical_point = CP.iphase_critical_point
iphase_gas = CP.iphase_gas
iphase_liquid = CP.iphase_liquid
iphase_not_imposed = CP.iphase_not_imposed
iphase_supercritical = CP.iphase_supercritical
iphase_supercritical_gas = CP.iphase_supercritical_gas
iphase_supercritical_liquid = CP.iphase_supercritical_liquid
iphase_twophase = CP.iphase_twophase
iphase_unknown = CP.iphase_unknown

# Statically add INPUT fields to the module (IDE autocomplete)
QT_INPUTS = CP.QT_INPUTS
PQ_INPUTS = CP.PQ_INPUTS
QSmolar_INPUTS = CP.QSmolar_INPUTS
QSmass_INPUTS = CP.QSmass_INPUTS
HmolarQ_INPUTS = CP.HmolarQ_INPUTS
HmassQ_INPUTS = CP.HmassQ_INPUTS
DmolarQ_INPUTS = CP.DmolarQ_INPUTS
DmassQ_INPUTS = CP.DmassQ_INPUTS
PT_INPUTS = CP.PT_INPUTS
DmassT_INPUTS = CP.DmassT_INPUTS
DmolarT_INPUTS = CP.DmolarT_INPUTS
HmolarT_INPUTS = CP.HmolarT_INPUTS
HmassT_INPUTS = CP.HmassT_INPUTS
SmolarT_INPUTS = CP.SmolarT_INPUTS
SmassT_INPUTS = CP.SmassT_INPUTS
TUmolar_INPUTS = CP.TUmolar_INPUTS
TUmass_INPUTS = CP.TUmass_INPUTS
DmassP_INPUTS = CP.DmassP_INPUTS
DmolarP_INPUTS = CP.DmolarP_INPUTS
HmassP_INPUTS = CP.HmassP_INPUTS
HmolarP_INPUTS = CP.HmolarP_INPUTS
PSmass_INPUTS = CP.PSmass_INPUTS
PSmolar_INPUTS = CP.PSmolar_INPUTS
PUmass_INPUTS = CP.PUmass_INPUTS
PUmolar_INPUTS = CP.PUmolar_INPUTS
HmassSmass_INPUTS = CP.HmassSmass_INPUTS
HmolarSmolar_INPUTS = CP.HmolarSmolar_INPUTS
SmassUmass_INPUTS = CP.SmassUmass_INPUTS
SmolarUmolar_INPUTS = CP.SmolarUmolar_INPUTS
DmassHmass_INPUTS = CP.DmassHmass_INPUTS
DmolarHmolar_INPUTS = CP.DmolarHmolar_INPUTS
DmassSmass_INPUTS = CP.DmassSmass_INPUTS
DmolarSmolar_INPUTS = CP.DmolarSmolar_INPUTS
DmassUmass_INPUTS = CP.DmassUmass_INPUTS
DmolarUmolar_INPUTS = CP.DmolarUmolar_INPUTS

# Convert each input key to a tuple of FluidState variable names
# Capitalized names that should not be lowercased
preserve_case = {"T", "Q"}

def extract_vars(name):
    base = name.replace("_INPUTS", "")
    parts = []
    current = base[0]
    for c in base[1:]:
        if c.isupper():
            parts.append(current)
            current = c
        else:
            current += c
    parts.append(current)
    return tuple(p if p in preserve_case else p.lower() for p in parts)


# Define dictionary with dynamically generated fields
PHASE_INDEX = {attr: getattr(CP, attr) for attr in dir(CP) if attr.startswith("iphase")}
INPUT_PAIRS = {attr: getattr(CP, attr) for attr in dir(CP) if attr.endswith("_INPUTS")}
INPUT_TYPE_MAP = {v: k for k, v in sorted(INPUT_PAIRS.items(), key=lambda x: x[1])}
INPUT_PAIR_MAP = {k: extract_vars(v) for k, v in INPUT_TYPE_MAP.items()}


def _generate_coolprop_input_table():
    """Create table of input pairs as string to be copy-pasted in Sphinx documentation"""
    inputs_table = ".. list-table:: CoolProp input mappings\n"
    inputs_table += "   :widths: 50 30\n"
    inputs_table += "   :header-rows: 1\n\n"
    inputs_table += "   * - Input pair name\n"
    inputs_table += "     - Input pair mapping\n"
    for name, value in INPUT_PAIRS:
        inputs_table += f"   * - {name}\n"
        inputs_table += f"     - {value}\n"

    return inputs_table

# -------------------------------------------------------------------- #
# Define aliases for canonical property names
# -------------------------------------------------------------------- #

PROPERTY_ALIASES = {
    # --- basic thermodynamic properties
    "pressure": ["p", "P"],
    "temperature": ["T"],
    "density": ["rho", "d", "rhomass", "dmass"],  # add "D" when fixing nozzle overwrite
    "enthalpy": ["h", "hmass", "H"],
    "entropy": ["s", "smass"],
    "internal_energy": ["u", "umass", "e", "energy"],
    # --- heat capacities & ratios
    "isobaric_heat_capacity": ["cp", "cpmass"],
    "isochoric_heat_capacity": ["cv", "cvmass"],
    "heat_capacity_ratio": ["gamma", "kappa"],
    # --- compressibility & bulk moduli
    "compressibility_factor": ["Z", "compressibility_factor"],
    "isothermal_compressibility": ["kappa_T"],
    "isentropic_compressibility": ["kappa_s"],
    "isothermal_bulk_modulus": ["B_T"],
    "isentropic_bulk_modulus": ["B_s"],
    # --- transport & misc
    "speed_of_sound": ["a", "speed_sound", "soundspeed"],
    "viscosity": ["mu"],
    "conductivity": ["k"],
    "gruneisen": ["gruneisen_parameter", "G"],
    # --- expansion & JT effects
    "isobaric_expansion_coefficient": ["alpha_p"],
    "isothermal_joule_thomson": ["mu_T"],
    "joule_thomson": ["mu_JT"],
    # "dhdp_T": [],
    # --- two-phase
    "is_two_phase": [],
    "quality_mass": ["vapor_quality", "Q", "q"],  # add "x" when fixing nozzle overwrite
    "quality_volume": ["void_fraction", "alpha"],
    "surface_tension": ["sigma"],
    "pressure_saturation": [],
    "temperature_saturation": [],
    "supersaturation_degree": [],
    "supersaturation_ratio": [],
    "subcooling": [],
    "superheating": [],
}


# flat lookup alias -> canonical
ALIAS_TO_CANONICAL = {}
for canonical, aliases in PROPERTY_ALIASES.items():
    for alias in aliases:
        if alias in ALIAS_TO_CANONICAL:
            raise ValueError(f"Alias {alias} defined for multiple properties")
        ALIAS_TO_CANONICAL[alias] = canonical
    # also allow canonical name itself
    ALIAS_TO_CANONICAL[canonical] = canonical

PROPERTIES_CANONICAL = PROPERTY_ALIASES.keys()

LABEL_MAPPING = {
    "density": "Density (kg/m$^3$)",
    "viscosity": "Viscosity (Pa·s)",
    "speed_sound": "Speed of sound (m/s)",
    "void_fraction": "Void fraction",
    "vapor_quality": "Vapor quality",
    "p": "Pressure (Pa)",
    "s": "Entropy (J/kg/K)",
    "T": "Temperature (K)",
    "h": "Enthalpy (J/kg)",
    "pressure": "Pressure (Pa)",
    "entropy": "Entropy (J/kg/K)",
    "temperature": "Temperature (K)",
    "enthalpy": "Enthalpy (J/kg)",
    "rho": r"Density (kg/m$^3$)",
}


# -------------------------------------------------------------------- #
# Define equinox Module to represent fluid states
# -------------------------------------------------------------------- #

import jax.numpy as jnp
import equinox as eqx

class BaseState(eqx.Module):
    """
    Base class for state-like objects.

    Intentionally mirrors FluidState behavior with minimal generalization:
    - metadata fields are configurable via _meta_fields
    - alias lookup uses _alias_to_canonical (defaults to global ALIAS_TO_CANONICAL)
    """

    # --- configuration hooks (static so they don't become pytree leaves)
    _meta_fields: tuple = eqx.field(static=True, default=("fluid_name", "identifier", "_meta_fields"))

    # --- Access helpers
    def __getitem__(self, key: str):
        """Allow dictionary-style access via canonical or alias name"""
        # Metadata keys: passthrough
        if key in self._meta_fields:
            return getattr(self, key)

        # Canonical / alias keys
        if key in ALIAS_TO_CANONICAL:
            return getattr(self, ALIAS_TO_CANONICAL[key])

        raise KeyError(f"Unknown property alias: {key}")

    def __getattr__(self, key: str):
        """Allow attribute-style access via alias names"""
        if key in ALIAS_TO_CANONICAL:
            return getattr(self, ALIAS_TO_CANONICAL[key])
        raise AttributeError(f"'{type(self).__name__}' object has no attribute '{key}'")

    def __repr__(self) -> str:
        """Readable string representation with scalars if possible"""
        lines = []
        for name, val in self.__dict__.items():
            if val is None:
                continue
            try:
                val = jnp.array(val).item()
            except Exception:
                pass
            lines.append(f"  {name}={val}")
        return f"{type(self).__name__}(\n" + ",\n".join(lines) + "\n)"
        # return "FluidState(\n" + ",\n".join(lines) + "\n)"


    def to_dict(self, include_aliases: bool = False):
        """Return dict of numeric properties, with optional aliases."""

        skip = set(self._meta_fields)
        out = {}

        for k, v in self.__dict__.items():
            if v is None or k in skip:
                continue

            # handle nested BaseState objects
            if isinstance(v, BaseState):
                out[k] = v.to_dict(include_aliases=include_aliases)
                continue

            # handle nested BaseState objects
            out[k] = jnp.asarray(v)

        # alias expansion
        if include_aliases:
            for canonical, aliases in PROPERTY_ALIASES.items():
                if canonical in out:
                    for alias in aliases:
                        if alias not in out:
                            out[alias] = out[canonical]

        return out

    def keys(self):
        """Dict-style iteration"""
        return self.to_dict().keys()

    def values(self):
        """Dict-style iteration"""
        return self.to_dict().values()

    def items(self):
        """Dict-style iteration"""
        return self.to_dict().items()

    def flipped(self):
        """
        Return a new state where all array-valued fields are reversed in order.

        Scalars and 0-D arrays are left unchanged, while 1-D or N-D arrays are flipped
        along their first axis. Metadata fields are copied unchanged.
        """
        flipped_data = {}

        for field, value in self.__dict__.items():
            # Keep metadata unchanged
            if field in self._meta_fields:
                flipped_data[field] = value
                continue

            # Convert to array
            arr = jnp.asarray(value)

            # Handle None, scalar, or NaN values
            if arr is None or arr.size <= 1:
                flipped_data[field] = arr
            else:
                # Flip along first axis
                flipped_data[field] = jnp.flip(arr, axis=0)

        return type(self)(**flipped_data)

    def at_index(self, idx: int):
        """
        Extract a single state at the given index from a batched state.

        This returns a new state with the same metadata,
        and each property reduced to the element at position `idx`
        along the first axis.
        """
        data = {}
        for field, value in self.__dict__.items():
            if field in self._meta_fields:
                data[field] = value
                continue

            arr = jnp.asarray(value)

            # Handle scalars or 0-D arrays
            if arr.size <= 1:
                data[field] = arr
            else:
                # Extract along first axis
                try:
                    data[field] = arr[idx]
                except Exception:
                    # In case array is shorter or malformed
                    data[field] = jnp.nan

        return type(self)(**data)

    @classmethod
    def stack(cls, states: list):
        """Combine a list of states into a batched state (values stacked into arrays)."""
        if not states:
            raise ValueError("No states provided to stack")

        meta_fields = states[0]._meta_fields

        # Check consistency of metadata
        meta_values = {m: getattr(states[0], m) for m in meta_fields}
        for s in states[1:]:
            for m in meta_fields:
                if getattr(s, m) != meta_values[m]:
                    raise ValueError(
                        f"All {cls.__name__} objects must have the same "
                        + " and ".join(meta_fields)
                    )

        # Collect stacked properties
        data = {}
        for field in states[0].__dict__.keys():
            if field in meta_fields:
                continue

            values = [getattr(s, field) for s in states]
            if all(v is None for v in values):
                data[field] = jnp.nan
            else:
                # Convert scalars to arrays before stacking
                arrs = [
                    jnp.atleast_1d(v) if v is not None else jnp.array([jnp.nan])
                    for v in values
                ]
                data[field] = jnp.stack(arrs).squeeze()

        return cls(**meta_values, **data)

    def __add__(self, other):
        """Concatenate two state objects along their first dimension."""
        if not isinstance(other, type(self)):
            return NotImplemented

        meta_fields = self._meta_fields
        for m in meta_fields:
            if getattr(self, m) != getattr(other, m):
                raise ValueError(
                    f"Cannot combine {type(self).__name__} objects with different "
                    + " and ".join(meta_fields) + "."
                )

        merged = {}

        for field, val_self in self.__dict__.items():

            # metadata unchanged
            if field in meta_fields:
                merged[field] = val_self
                continue

            val_other = getattr(other, field)

            #handle nested state objects (FluidState, MixtureState, etc.)
            if isinstance(val_self, BaseState):
                # Use the nested object's own __add__
                merged[field] = val_self + val_other
                continue

            # concatenation of numeric arrays
            arr_self = jnp.atleast_1d(val_self)
            arr_other = jnp.atleast_1d(val_other)
            merged[field] = jnp.concatenate([arr_self, arr_other])

        return type(self)(**merged)
<<<<<<< HEAD
=======
    
    
PROPERTY_ALIASES = {
    # --- metadata
    # "fluid_name": [],
    # "identifier": [],
    # --- basic thermodynamic properties
    "pressure": ["p", "P"],
    "temperature": ["T"],
    "density": ["rho", "d", "rhomass", "dmass", "density", "D"],  # add "D" when fixing nozzle overwrite
    "enthalpy": ["h", "hmass", "enthalpy", "H"],
    "entropy": ["s", "smass", "entropy"],
    "internal_energy": ["u", "umass", "e", "energy", "internal_energy"],
    # --- heat capacities & ratios
    "isobaric_heat_capacity": ["cp", "cpmass"],
    "isochoric_heat_capacity": ["cv", "cvmass"],
    "heat_capacity_ratio": ["gamma", "kappa"],
    # --- compressibility & bulk moduli
    "compressibility_factor": ["Z", "compressibility_factor"],
    "isothermal_compressibility": ["kappa_T"],
    "isentropic_compressibility": ["kappa_s"],
    "isothermal_bulk_modulus": ["K_T"],
    "isentropic_bulk_modulus": ["K_s"],
    # --- transport & misc
    "speed_of_sound": ["a", "speed_sound"],
    "viscosity": ["mu"],
    "conductivity": ["k"],
    "gruneisen": ["gruneisen", "G"],
    # --- expansion & JT effects
    "isobaric_expansion_coefficient": ["alpha_p"],
    "isothermal_joule_thomson": ["mu_T"],
    "joule_thomson": ["mu_JT"],
    # --- two-phase
    "is_two_phase": [],
    "quality_mass": ["vapor_quality", "Q", "q"],  # add "x" when fixing nozzle overwrite
    "quality_volume": ["void_fraction", "alpha"],
    "surface_tension": ["sigma"],
    "pressure_saturation": [],
    "temperature_saturation": [],
    "supersaturation_degree": [],
    "supersaturation_ratio": [],
    "subcooling": [],
    "superheating": [],
}


# flat lookup alias -> canonical
ALIAS_TO_CANONICAL = {}
for canonical, aliases in PROPERTY_ALIASES.items():
    for alias in aliases:
        if alias in ALIAS_TO_CANONICAL:
            raise ValueError(f"Alias {alias} defined for multiple properties")
        ALIAS_TO_CANONICAL[alias] = canonical
    # also allow canonical name itself
    ALIAS_TO_CANONICAL[canonical] = canonical
>>>>>>> b5e24ec6



class FluidState(BaseState):
    # --- metadata
    fluid_name: str = eqx.field(static=True, default=None)
    identifier: str = eqx.field(static=True, default=None)

    # --- basic thermodynamic properties
    pressure: jnp.ndarray = jnp.nan
    temperature: jnp.ndarray = jnp.nan
    density: jnp.ndarray = jnp.nan
    enthalpy: jnp.ndarray = jnp.nan
    entropy: jnp.ndarray = jnp.nan
    internal_energy: jnp.ndarray = jnp.nan
    compressibility_factor: jnp.ndarray = jnp.nan

    # --- thermodynamic properties involving derivatives
    isobaric_heat_capacity: jnp.ndarray = jnp.nan
    isochoric_heat_capacity: jnp.ndarray = jnp.nan
    heat_capacity_ratio: jnp.ndarray = jnp.nan
    speed_of_sound: jnp.ndarray = jnp.nan
    isothermal_compressibility: jnp.ndarray = jnp.nan
    isentropic_compressibility: jnp.ndarray = jnp.nan
    isothermal_bulk_modulus: jnp.ndarray = jnp.nan
    isentropic_bulk_modulus: jnp.ndarray = jnp.nan
    isobaric_expansion_coefficient: jnp.ndarray = jnp.nan
    isothermal_joule_thomson: jnp.ndarray = jnp.nan
    joule_thomson: jnp.ndarray = jnp.nan
    gruneisen: jnp.ndarray = jnp.nan

    # --- transport properties
    viscosity: jnp.ndarray = jnp.nan
    conductivity: jnp.ndarray = jnp.nan

    # --- two-phase properties
    is_two_phase: jnp.ndarray = jnp.nan
    quality_mass: jnp.ndarray = jnp.nan
    quality_volume: jnp.ndarray = jnp.nan
    surface_tension: jnp.ndarray = jnp.nan
    subcooling: jnp.ndarray = jnp.nan
    superheating: jnp.ndarray = jnp.nan
    pressure_saturation: jnp.ndarray = jnp.nan
    temperature_saturation: jnp.ndarray = jnp.nan
    supersaturation_degree: jnp.ndarray = jnp.nan
    supersaturation_ratio: jnp.ndarray = jnp.nan

class MixtureState(BaseState):
    """
    Two-component mixture state.

    This class follows the same structure and behavior style as FluidState,
    but holds two nested FluidState objects for the components.
    Only `stack` requires an override because BaseState.stack assumes that
    each field is numeric, whereas `component_1` and `component_2`
    are FluidState objects.
    """

    # --- metadata
    identifier: str = eqx.field(static=True, default=None)
    fluid_name: str = eqx.field(static=True, default=None)

    # --- component states
    component_1: FluidState = None
    component_2: FluidState = None

    # --- mixture composition
    mass_fraction_1: jnp.ndarray = jnp.nan
    mass_fraction_2: jnp.ndarray = jnp.nan
    volume_fraction_1: jnp.ndarray = jnp.nan
    volume_fraction_2: jnp.ndarray = jnp.nan

    # --- mixture properties (same naming pattern as FluidState)
    pressure: jnp.ndarray = jnp.nan
    temperature: jnp.ndarray = jnp.nan
    density: jnp.ndarray = jnp.nan
    enthalpy: jnp.ndarray = jnp.nan
    internal_energy: jnp.ndarray = jnp.nan
    entropy: jnp.ndarray = jnp.nan
    isochoric_heat_capacity: jnp.ndarray = jnp.nan
    isobaric_heat_capacity: jnp.ndarray = jnp.nan
    compressibility_factor: jnp.ndarray = jnp.nan
    speed_of_sound: jnp.ndarray = jnp.nan
    speed_sound_p: jnp.ndarray = jnp.nan
    speed_sound_pT: jnp.ndarray = jnp.nan
    isothermal_compressibility: jnp.ndarray = jnp.nan
    isentropic_compressibility: jnp.ndarray = jnp.nan
    isothermal_bulk_modulus: jnp.ndarray = jnp.nan
    isentropic_bulk_modulus: jnp.ndarray = jnp.nan
    viscosity: jnp.ndarray = jnp.nan
    conductivity: jnp.ndarray = jnp.nan
    quality_mass: jnp.ndarray = jnp.nan
    quality_volume: jnp.ndarray = jnp.nan
    joule_thomson: jnp.ndarray = jnp.nan
    isothermal_joule_thomson: jnp.ndarray = jnp.nan
    <|MERGE_RESOLUTION|>--- conflicted
+++ resolved
@@ -109,7 +109,7 @@
     # --- basic thermodynamic properties
     "pressure": ["p", "P"],
     "temperature": ["T"],
-    "density": ["rho", "d", "rhomass", "dmass"],  # add "D" when fixing nozzle overwrite
+    "density": ["rho", "d", "rhomass", "dmass"],
     "enthalpy": ["h", "hmass", "H"],
     "entropy": ["s", "smass"],
     "internal_energy": ["u", "umass", "e", "energy"],
@@ -399,64 +399,6 @@
             merged[field] = jnp.concatenate([arr_self, arr_other])
 
         return type(self)(**merged)
-<<<<<<< HEAD
-=======
-    
-    
-PROPERTY_ALIASES = {
-    # --- metadata
-    # "fluid_name": [],
-    # "identifier": [],
-    # --- basic thermodynamic properties
-    "pressure": ["p", "P"],
-    "temperature": ["T"],
-    "density": ["rho", "d", "rhomass", "dmass", "density", "D"],  # add "D" when fixing nozzle overwrite
-    "enthalpy": ["h", "hmass", "enthalpy", "H"],
-    "entropy": ["s", "smass", "entropy"],
-    "internal_energy": ["u", "umass", "e", "energy", "internal_energy"],
-    # --- heat capacities & ratios
-    "isobaric_heat_capacity": ["cp", "cpmass"],
-    "isochoric_heat_capacity": ["cv", "cvmass"],
-    "heat_capacity_ratio": ["gamma", "kappa"],
-    # --- compressibility & bulk moduli
-    "compressibility_factor": ["Z", "compressibility_factor"],
-    "isothermal_compressibility": ["kappa_T"],
-    "isentropic_compressibility": ["kappa_s"],
-    "isothermal_bulk_modulus": ["K_T"],
-    "isentropic_bulk_modulus": ["K_s"],
-    # --- transport & misc
-    "speed_of_sound": ["a", "speed_sound"],
-    "viscosity": ["mu"],
-    "conductivity": ["k"],
-    "gruneisen": ["gruneisen", "G"],
-    # --- expansion & JT effects
-    "isobaric_expansion_coefficient": ["alpha_p"],
-    "isothermal_joule_thomson": ["mu_T"],
-    "joule_thomson": ["mu_JT"],
-    # --- two-phase
-    "is_two_phase": [],
-    "quality_mass": ["vapor_quality", "Q", "q"],  # add "x" when fixing nozzle overwrite
-    "quality_volume": ["void_fraction", "alpha"],
-    "surface_tension": ["sigma"],
-    "pressure_saturation": [],
-    "temperature_saturation": [],
-    "supersaturation_degree": [],
-    "supersaturation_ratio": [],
-    "subcooling": [],
-    "superheating": [],
-}
-
-
-# flat lookup alias -> canonical
-ALIAS_TO_CANONICAL = {}
-for canonical, aliases in PROPERTY_ALIASES.items():
-    for alias in aliases:
-        if alias in ALIAS_TO_CANONICAL:
-            raise ValueError(f"Alias {alias} defined for multiple properties")
-        ALIAS_TO_CANONICAL[alias] = canonical
-    # also allow canonical name itself
-    ALIAS_TO_CANONICAL[canonical] = canonical
->>>>>>> b5e24ec6
 
 
 
