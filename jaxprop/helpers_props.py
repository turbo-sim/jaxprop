import CoolProp.CoolProp as CP
import jax.numpy as jnp
import equinox as eqx
from dataclasses import fields

# Universal molar gas constant
GAS_CONSTANT = 8.3144598


class FluidState(eqx.Module):
    # --- metadata
    fluid_name: str = eqx.field(static=True, default=None)
    identifier: str = eqx.field(static=True, default=None)

    # --- basic thermodynamic properties
    pressure: jnp.ndarray = jnp.nan
    temperature: jnp.ndarray = jnp.nan
    density: jnp.ndarray = jnp.nan
    enthalpy: jnp.ndarray = jnp.nan
    entropy: jnp.ndarray = jnp.nan
    internal_energy: jnp.ndarray = jnp.nan
    compressibility_factor: jnp.ndarray = jnp.nan

    # --- thermodynamic properties involving derivatives
    isobaric_heat_capacity: jnp.ndarray = jnp.nan
    isochoric_heat_capacity: jnp.ndarray = jnp.nan
    heat_capacity_ratio: jnp.ndarray = jnp.nan
    speed_of_sound: jnp.ndarray = jnp.nan
    isothermal_compressibility: jnp.ndarray = jnp.nan
    isentropic_compressibility: jnp.ndarray = jnp.nan
    isothermal_bulk_modulus: jnp.ndarray = jnp.nan
    isentropic_bulk_modulus: jnp.ndarray = jnp.nan
    isobaric_expansion_coefficient: jnp.ndarray = jnp.nan
    isothermal_joule_thomson: jnp.ndarray = jnp.nan
    joule_thomson: jnp.ndarray = jnp.nan
    gruneisen: jnp.ndarray = jnp.nan

    # --- transport properties
    viscosity: jnp.ndarray = jnp.nan
    conductivity: jnp.ndarray = jnp.nan

    # --- two-phase properties
    is_two_phase: jnp.ndarray = jnp.nan
    quality_mass: jnp.ndarray = jnp.nan
    quality_volume: jnp.ndarray = jnp.nan
    surface_tension: jnp.ndarray = jnp.nan
    subcooling: jnp.ndarray = jnp.nan
    superheating: jnp.ndarray = jnp.nan
    pressure_saturation: jnp.ndarray = jnp.nan
    temperature_saturation: jnp.ndarray = jnp.nan
    supersaturation_degree: jnp.ndarray = jnp.nan
    supersaturation_ratio: jnp.ndarray = jnp.nan

    # --- Access helpers
    def __getitem__(self, key: str):
        """Allow dictionary-style access via canonical or alias name"""
        # Metadata keys: passthrough
        if key in ("fluid_name", "identifier"):
            return getattr(self, key)

        # Canonical / alias keys
        if key in ALIAS_TO_CANONICAL:
            return getattr(self, ALIAS_TO_CANONICAL[key])

        raise KeyError(f"Unknown property alias: {key}")

    def __getattr__(self, key: str):
        """Allow attribute-style access via alias names"""
        if key in ALIAS_TO_CANONICAL:
            return getattr(self, ALIAS_TO_CANONICAL[key])
        raise AttributeError(f"'FluidState' object has no attribute '{key}'")

    def __repr__(self) -> str:
        """Readable string representation with scalars if possible"""
        lines = []
        for name, val in self.__dict__.items():
            if val is None:
                continue
            try:
                val = jnp.array(val).item()
            except Exception:
                pass
            lines.append(f"  {name}={val}")
        return "FluidState(\n" + ",\n".join(lines) + "\n)"

    def to_dict(self, include_aliases: bool = False):
        """Return dict of numeric properties, with optional aliases."""
        skip = {"fluid_name", "identifier"}
        out = {
            k: jnp.asarray(v) for k, v in self.__dict__.items() if v is not None and k not in skip
        }

        if include_aliases:
            for canonical, aliases in PROPERTY_ALIASES.items():
                if canonical in out:
                    for alias in aliases:
                        # Avoid overwriting if alias == canonical
                        if alias not in out:
                            out[alias] = out[canonical]
        return out

    def keys(self):
        """Dict-style iteration"""
        return self.to_dict().keys()

    def values(self):
        """Dict-style iteration"""
        return self.to_dict().values()

    def items(self):
        """Dict-style iteration"""
        return self.to_dict().items()

    @classmethod
    def stack(cls, states: list["FluidState"]) -> "FluidState":
        """Combine a list of FluidState into a batched FluidState (values stacked into arrays)."""
        if not states:
            raise ValueError("No states provided to stack")

        # Check consistency of metadata
        fluid_name = states[0].fluid_name
        identifier = states[0].identifier
        for s in states[1:]:
            if s.fluid_name != fluid_name or s.identifier != identifier:
                raise ValueError(
                    "All FluidState objects must have the same fluid_name and identifier"
                )

        # Collect stacked properties
        data = {}
        for field in states[0].__dict__.keys():
            if field in ("fluid_name", "identifier"):
                continue

            values = [getattr(s, field) for s in states]
            if all(v is None for v in values):
                data[field] = jnp.nan
            else:
                # Convert scalars to arrays before stacking
                arrs = [
                    jnp.atleast_1d(v) if v is not None else jnp.array([jnp.nan])
                    for v in values
                ]
                data[field] = jnp.stack(arrs).squeeze()

        return cls(fluid_name=fluid_name, identifier=identifier, **data)


PROPERTY_ALIASES = {
    # --- metadata
    # "fluid_name": [],
    # "identifier": [],
    # --- basic thermodynamic properties
    "pressure": ["p", "P"],
    "temperature": ["T"],
    "density": ["rho", "d", "rhomass", "dmass", "density", "D"],  # add "D" when fixing nozzle overwrite
    "enthalpy": ["h", "hmass", "enthalpy", "H"],
<<<<<<< HEAD
    "entropy": ["s", "smass", "entropy", "S"],
    "internal_energy": ["e", "u", "umass", "energy", "internal_energy"],
=======
    "entropy": ["s", "smass", "entropy"],
    "internal_energy": ["u", "umass", "e", "energy", "internal_energy"],
>>>>>>> e4709589
    # --- heat capacities & ratios
    "isobaric_heat_capacity": ["cp", "cpmass"],
    "isochoric_heat_capacity": ["cv", "cvmass"],
    "heat_capacity_ratio": ["gamma", "kappa"],
    # --- compressibility & bulk moduli
    "compressibility_factor": ["Z", "compressibility_factor"],
    "isothermal_compressibility": ["kappa_T"],
    "isentropic_compressibility": ["kappa_s"],
    "isothermal_bulk_modulus": ["K_T"],
    "isentropic_bulk_modulus": ["K_s"],
    # --- transport & misc
    "speed_of_sound": ["a", "speed_sound"],
    "viscosity": ["mu"],
    "conductivity": ["k"],
    "gruneisen": ["gruneisen", "G"],
    # --- expansion & JT effects
    "isobaric_expansion_coefficient": ["alpha_p"],
    "isothermal_joule_thomson": ["mu_T"],
    "joule_thomson": ["mu_JT"],
    # --- two-phase
    "is_two_phase": [],
    "quality_mass": ["vapor_quality", "Q", "q"],  # add "x" when fixing nozzle overwrite
    "quality_volume": ["void_fraction", "alpha"],
    "surface_tension": ["sigma"],
    "pressure_saturation": [],
    "temperature_saturation": [],
    "supersaturation_degree": [],
    "supersaturation_ratio": [],
    "subcooling": [],
    "superheating": [],
}


# flat lookup alias -> canonical
ALIAS_TO_CANONICAL = {}
for canonical, aliases in PROPERTY_ALIASES.items():
    for alias in aliases:
        if alias in ALIAS_TO_CANONICAL:
            raise ValueError(f"Alias {alias} defined for multiple properties")
        ALIAS_TO_CANONICAL[alias] = canonical
    # also allow canonical name itself
    ALIAS_TO_CANONICAL[canonical] = canonical


SKIP_FIELDS = {"fluid_name", "identifier"}
PROPERTIES_CANONICAL = [
    f.name for f in fields(FluidState) if f.name not in SKIP_FIELDS
]

missing_in_aliases = PROPERTIES_CANONICAL - PROPERTY_ALIASES.keys()
extra_in_aliases = PROPERTY_ALIASES.keys() - PROPERTIES_CANONICAL

if missing_in_aliases or extra_in_aliases:
    raise ValueError(
        f"Inconsistent property mapping.\n"
        f"Missing in aliases: {missing_in_aliases}\n"
        f"Extra in aliases: {extra_in_aliases}"
    )


LABEL_MAPPING = {
    "density": "Density (kg/m$^3$)",
    "viscosity": "Viscosity (Pa·s)",
    "speed_sound": "Speed of sound (m/s)",
    "void_fraction": "Void fraction",
    "vapor_quality": "Vapor quality",
    "p": "Pressure (Pa)",
    "s": "Entropy (J/kg/K)",
    "T": "Temperature (K)",
    "h": "Enthalpy (J/kg)",
    "pressure": "Pressure (Pa)",
    "entropy": "Entropy (J/kg/K)",
    "temperature": "Temperature (K)",
    "enthalpy": "Enthalpy (J/kg)",
    "rho": r"Density (kg/m$^3$)",
}

# Dynamically add INPUTS fields to the module
# for attr in dir(CP):
#     if attr.endswith('_INPUTS'):
#         globals()[attr] = getattr(CP, attr)

# Statically add phase indices to the module (IDE autocomplete)
iphase_critical_point = CP.iphase_critical_point
iphase_gas = CP.iphase_gas
iphase_liquid = CP.iphase_liquid
iphase_not_imposed = CP.iphase_not_imposed
iphase_supercritical = CP.iphase_supercritical
iphase_supercritical_gas = CP.iphase_supercritical_gas
iphase_supercritical_liquid = CP.iphase_supercritical_liquid
iphase_twophase = CP.iphase_twophase
iphase_unknown = CP.iphase_unknown

# Statically add INPUT fields to the module (IDE autocomplete)
QT_INPUTS = CP.QT_INPUTS
PQ_INPUTS = CP.PQ_INPUTS
QSmolar_INPUTS = CP.QSmolar_INPUTS
QSmass_INPUTS = CP.QSmass_INPUTS
HmolarQ_INPUTS = CP.HmolarQ_INPUTS
HmassQ_INPUTS = CP.HmassQ_INPUTS
DmolarQ_INPUTS = CP.DmolarQ_INPUTS
DmassQ_INPUTS = CP.DmassQ_INPUTS
PT_INPUTS = CP.PT_INPUTS
DmassT_INPUTS = CP.DmassT_INPUTS
DmolarT_INPUTS = CP.DmolarT_INPUTS
HmolarT_INPUTS = CP.HmolarT_INPUTS
HmassT_INPUTS = CP.HmassT_INPUTS
SmolarT_INPUTS = CP.SmolarT_INPUTS
SmassT_INPUTS = CP.SmassT_INPUTS
TUmolar_INPUTS = CP.TUmolar_INPUTS
TUmass_INPUTS = CP.TUmass_INPUTS
DmassP_INPUTS = CP.DmassP_INPUTS
DmolarP_INPUTS = CP.DmolarP_INPUTS
HmassP_INPUTS = CP.HmassP_INPUTS
HmolarP_INPUTS = CP.HmolarP_INPUTS
PSmass_INPUTS = CP.PSmass_INPUTS
PSmolar_INPUTS = CP.PSmolar_INPUTS
PUmass_INPUTS = CP.PUmass_INPUTS
PUmolar_INPUTS = CP.PUmolar_INPUTS
HmassSmass_INPUTS = CP.HmassSmass_INPUTS
HmolarSmolar_INPUTS = CP.HmolarSmolar_INPUTS
SmassUmass_INPUTS = CP.SmassUmass_INPUTS
SmolarUmolar_INPUTS = CP.SmolarUmolar_INPUTS
DmassHmass_INPUTS = CP.DmassHmass_INPUTS
DmolarHmolar_INPUTS = CP.DmolarHmolar_INPUTS
DmassSmass_INPUTS = CP.DmassSmass_INPUTS
DmolarSmolar_INPUTS = CP.DmolarSmolar_INPUTS
DmassUmass_INPUTS = CP.DmassUmass_INPUTS
DmolarUmolar_INPUTS = CP.DmolarUmolar_INPUTS


# Convert each input key to a tuple of FluidState variable names
# Capitalized names that should not be lowercased
preserve_case = {"T", "Q"}


def extract_vars(name):
    base = name.replace("_INPUTS", "")
    parts = []
    current = base[0]
    for c in base[1:]:
        if c.isupper():
            parts.append(current)
            current = c
        else:
            current += c
    parts.append(current)
    return tuple(p if p in preserve_case else p.lower() for p in parts)


# Define dictionary with dynamically generated fields
PHASE_INDEX = {attr: getattr(CP, attr) for attr in dir(CP) if attr.startswith("iphase")}
INPUT_PAIRS = {attr: getattr(CP, attr) for attr in dir(CP) if attr.endswith("_INPUTS")}
INPUT_TYPE_MAP = {v: k for k, v in sorted(INPUT_PAIRS.items(), key=lambda x: x[1])}
INPUT_PAIR_MAP = {k: extract_vars(v) for k, v in INPUT_TYPE_MAP.items()}


def _generate_coolprop_input_table():
    """Create table of input pairs as string to be copy-pasted in Sphinx documentation"""
    inputs_table = ".. list-table:: CoolProp input mappings\n"
    inputs_table += "   :widths: 50 30\n"
    inputs_table += "   :header-rows: 1\n\n"
    inputs_table += "   * - Input pair name\n"
    inputs_table += "     - Input pair mapping\n"
    for name, value in INPUT_PAIRS:
        inputs_table += f"   * - {name}\n"
        inputs_table += f"     - {value}\n"

    return inputs_table<|MERGE_RESOLUTION|>--- conflicted
+++ resolved
@@ -155,13 +155,8 @@
     "temperature": ["T"],
     "density": ["rho", "d", "rhomass", "dmass", "density", "D"],  # add "D" when fixing nozzle overwrite
     "enthalpy": ["h", "hmass", "enthalpy", "H"],
-<<<<<<< HEAD
-    "entropy": ["s", "smass", "entropy", "S"],
-    "internal_energy": ["e", "u", "umass", "energy", "internal_energy"],
-=======
     "entropy": ["s", "smass", "entropy"],
     "internal_energy": ["u", "umass", "e", "energy", "internal_energy"],
->>>>>>> e4709589
     # --- heat capacities & ratios
     "isobaric_heat_capacity": ["cp", "cpmass"],
     "isochoric_heat_capacity": ["cv", "cvmass"],
